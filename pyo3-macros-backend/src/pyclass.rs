--- conflicted
+++ resolved
@@ -25,25 +25,9 @@
 
 /// The parsed arguments of the pyclass macro
 pub struct PyClassArgs {
-<<<<<<< HEAD
-    pub freelist: Option<syn::Expr>,
-    pub name: Option<syn::Ident>,
-    pub base: syn::TypePath,
-    pub has_dict: bool,
-    pub has_weaklist: bool,
-    pub is_gc: bool,
-    pub is_basetype: bool,
-    pub has_extends: bool,
-    pub has_unsendable: bool,
-    pub is_immutable: bool,
-    pub module: Option<syn::LitStr>,
-    pub class_kind: PyClassKind,
-    pub is_immutable: bool,
-=======
     pub class_kind: PyClassKind,
     pub options: PyClassPyO3Options,
     pub deprecations: Deprecations,
->>>>>>> 78efebd9
 }
 
 impl PyClassArgs {
@@ -62,141 +46,6 @@
     pub fn parse_enum_args(input: ParseStream<'_>) -> syn::Result<Self> {
         Self::parse(input, PyClassKind::Enum)
     }
-<<<<<<< HEAD
-
-    fn new(class_kind: PyClassKind) -> Self {
-        PyClassArgs {
-            freelist: None,
-            name: None,
-            module: None,
-            base: parse_quote! { _pyo3::PyAny },
-            has_dict: false,
-            has_weaklist: false,
-            is_gc: false,
-            is_basetype: false,
-            has_extends: false,
-            has_unsendable: false,
-            is_immutable: false,
-            class_kind,
-        }
-    }
-
-    /// Adda single expression from the comma separated list in the attribute, which is
-    /// either a single word or an assignment expression
-    fn add_expr(&mut self, expr: &Expr) -> Result<()> {
-        match expr {
-            syn::Expr::Path(exp) if exp.path.segments.len() == 1 => self.add_path(exp),
-            syn::Expr::Assign(assign) => self.add_assign(assign),
-            _ => bail_spanned!(expr.span() => "failed to parse arguments"),
-        }
-    }
-
-    /// Match a key/value flag
-    fn add_assign(&mut self, assign: &syn::ExprAssign) -> syn::Result<()> {
-        let syn::ExprAssign { left, right, .. } = assign;
-        let key = match &**left {
-            syn::Expr::Path(exp) if exp.path.segments.len() == 1 => {
-                exp.path.segments.first().unwrap().ident.to_string()
-            }
-            _ => bail_spanned!(assign.span() => "failed to parse arguments"),
-        };
-
-        macro_rules! expected {
-            ($expected: literal) => {
-                expected!($expected, right.span())
-            };
-            ($expected: literal, $span: expr) => {
-                bail_spanned!($span => concat!("expected ", $expected))
-            };
-        }
-
-        match key.as_str() {
-            "freelist" => {
-                // We allow arbitrary expressions here so you can e.g. use `8*64`
-                self.freelist = Some(syn::Expr::clone(right));
-            }
-            "name" => match unwrap_group(&**right) {
-                syn::Expr::Lit(syn::ExprLit {
-                    lit: syn::Lit::Str(lit),
-                    ..
-                }) => {
-                    self.name = Some(lit.parse().map_err(|_| {
-                        err_spanned!(
-                                lit.span() => "expected a single identifier in double-quotes")
-                    })?);
-                }
-                syn::Expr::Path(exp) if exp.path.segments.len() == 1 => {
-                    bail_spanned!(
-                        exp.span() => format!(
-                            "since PyO3 0.13 a pyclass name should be in double-quotes, \
-                            e.g. \"{}\"",
-                            exp.path.get_ident().expect("path has 1 segment")
-                        )
-                    );
-                }
-                _ => expected!("type name (e.g. \"Name\")"),
-            },
-            "extends" => match unwrap_group(&**right) {
-                syn::Expr::Path(exp) => {
-                    if self.class_kind == PyClassKind::Enum {
-                        bail_spanned!( assign.span() =>  "enums cannot extend from other classes" );
-                    }
-                    self.base = syn::TypePath {
-                        path: exp.path.clone(),
-                        qself: None,
-                    };
-                    self.has_extends = true;
-                }
-                _ => expected!("type path (e.g., my_mod::BaseClass)"),
-            },
-            "module" => match unwrap_group(&**right) {
-                syn::Expr::Lit(syn::ExprLit {
-                    lit: syn::Lit::Str(lit),
-                    ..
-                }) => {
-                    self.module = Some(lit.clone());
-                }
-                _ => expected!(r#"string literal (e.g., "my_mod")"#),
-            },
-            _ => expected!("one of freelist/name/extends/module", left.span()),
-        };
-
-        Ok(())
-    }
-
-    /// Match a single flag
-    fn add_path(&mut self, exp: &syn::ExprPath) -> syn::Result<()> {
-        let flag = exp.path.segments.first().unwrap().ident.to_string();
-        match flag.as_str() {
-            "gc" => {
-                self.is_gc = true;
-            }
-            "weakref" => {
-                self.has_weaklist = true;
-            }
-            "subclass" => {
-                if self.class_kind == PyClassKind::Enum {
-                    bail_spanned!(exp.span() => "enums can't be inherited by other classes");
-                }
-                self.is_basetype = true;
-            }
-            "dict" => {
-                self.has_dict = true;
-            }
-            "unsendable" => {
-                self.has_unsendable = true;
-            }
-            "immutable" => {
-                self.is_immutable = true;
-            }
-            _ => bail_spanned!(
-                exp.path.span() => "expected one of gc/weakref/subclass/dict/unsendable"
-            ),
-        };
-        Ok(())
-    }
-=======
->>>>>>> 78efebd9
 }
 
 #[derive(Default)]
@@ -845,13 +694,8 @@
             quote! { _pyo3::impl_::pyclass::PyClassDummySlot }
         };
 
-<<<<<<< HEAD
         let base_nativetype = if attr.has_extends {
             quote! { <Self::BaseType as _pyo3::impl_::pyclass::PyClassBaseType<Self::Mutability>>::BaseNativeType }
-=======
-        let base_nativetype = if attr.options.extends.is_some() {
-            quote! { <Self::BaseType as _pyo3::impl_::pyclass::PyClassBaseType>::BaseNativeType }
->>>>>>> 78efebd9
         } else {
             quote! { _pyo3::PyAny }
         };
