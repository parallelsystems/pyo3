//! Contains initialization utilities for `#[pyclass]`.
use crate::callback::IntoPyCallbackOutput;
use crate::impl_::pyclass::{PyClassBaseType, PyClassDict, PyClassThreadChecker, PyClassWeakRef};
use crate::pycell::Mutability;
use crate::pyclass::MutablePyClass;
use crate::{ffi, PyCell, PyClass, PyErr, PyResult, Python};
use crate::{
    ffi::PyTypeObject,
    pycell::PyCellContents,
    type_object::{get_tp_alloc, PyTypeInfo},
};
use std::{
    cell::UnsafeCell,
    marker::PhantomData,
    mem::{ManuallyDrop, MaybeUninit},
};

/// Initializer for Python types.
///
/// This trait is intended to use internally for distinguishing `#[pyclass]` and
/// Python native types.
pub trait PyObjectInit<T>: Sized {
    /// # Safety
    /// - `subtype` must be a valid pointer to a type object of T or a subclass.
    unsafe fn into_new_object(
        self,
        py: Python,
        subtype: *mut PyTypeObject,
    ) -> PyResult<*mut ffi::PyObject>;
    private_decl! {}
}

/// Initializer for Python native types, like `PyDict`.
pub struct PyNativeTypeInitializer<T: PyTypeInfo>(PhantomData<T>);

impl<T: PyTypeInfo> PyObjectInit<T> for PyNativeTypeInitializer<T> {
    unsafe fn into_new_object(
        self,
        py: Python,
        subtype: *mut PyTypeObject,
    ) -> PyResult<*mut ffi::PyObject> {
        let type_object = T::type_object_raw(py);

        // HACK (due to FIXME below): PyBaseObject_Type's tp_new isn't happy with NULL arguments
        #[cfg(addr_of)]
        let is_base_object = type_object == std::ptr::addr_of_mut!(ffi::PyBaseObject_Type);
        #[cfg(not(addr_of))]
        let is_base_object = type_object == &mut ffi::PyBaseObject_Type as _;
        if is_base_object {
            let alloc = get_tp_alloc(subtype).unwrap_or(ffi::PyType_GenericAlloc);
            let obj = alloc(subtype, 0);
            return if obj.is_null() {
                Err(PyErr::fetch(py))
            } else {
                Ok(obj)
            };
        }

        #[cfg(Py_LIMITED_API)]
        unreachable!("subclassing native types is not possible with the `abi3` feature");

        #[cfg(not(Py_LIMITED_API))]
        {
            match (*type_object).tp_new {
                // FIXME: Call __new__ with actual arguments
                Some(newfunc) => {
                    let obj = newfunc(subtype, std::ptr::null_mut(), std::ptr::null_mut());
                    if obj.is_null() {
                        Err(PyErr::fetch(py))
                    } else {
                        Ok(obj)
                    }
                }
                None => Err(crate::exceptions::PyTypeError::new_err(
                    "base type without tp_new",
                )),
            }
        }
    }

    private_impl! {}
}

/// Initializer for our `#[pyclass]` system.
///
/// You can use this type to initalize complicatedly nested `#[pyclass]`.
///
/// # Examples
///
/// ```
/// # use pyo3::prelude::*;
/// # use pyo3::py_run;
/// #[pyclass(subclass)]
/// struct BaseClass {
///     #[pyo3(get)]
///     basename: &'static str,
/// }
/// #[pyclass(extends=BaseClass, subclass)]
/// struct SubClass {
///     #[pyo3(get)]
///     subname: &'static str,
/// }
/// #[pyclass(extends=SubClass)]
/// struct SubSubClass {
///     #[pyo3(get)]
///     subsubname: &'static str,
/// }
///
/// #[pymethods]
/// impl SubSubClass {
///     #[new]
///     fn new() -> PyClassInitializer<Self> {
///         PyClassInitializer::from(BaseClass { basename: "base" })
///             .add_subclass(SubClass { subname: "sub" })
///             .add_subclass(SubSubClass {
///                 subsubname: "subsub",
///             })
///     }
/// }
/// Python::with_gil(|py| {
///     let typeobj = py.get_type::<SubSubClass>();
///     let sub_sub_class = typeobj.call((), None).unwrap();
///     py_run!(
///         py,
///         sub_sub_class,
///         r#"
///  assert sub_sub_class.basename == 'base'
///  assert sub_sub_class.subname == 'sub'
///  assert sub_sub_class.subsubname == 'subsub'"#
///     );
/// });
/// ```
pub struct PyClassInitializer<T: PyClass> {
    init: T,
    super_init: <T::BaseType as PyClassBaseType<T::Mutability>>::Initializer,
}

impl<T: PyClass> PyClassInitializer<T> {
    /// Constructs a new initializer from value `T` and base class' initializer.
    ///
    /// It is recommended to use `add_subclass` instead of this method for most usage.
    pub fn new(
        init: T,
        super_init: <T::BaseType as PyClassBaseType<T::Mutability>>::Initializer,
    ) -> Self {
        Self { init, super_init }
    }

    /// Constructs a new initializer from an initializer for the base class.
    ///
    /// # Examples
    /// ```
    /// use pyo3::prelude::*;
    ///
    /// #[pyclass(subclass)]
    /// struct BaseClass {
    ///     #[pyo3(get)]
    ///     value: i32,
    /// }
    ///
    /// impl BaseClass {
    ///     fn new(value: i32) -> PyResult<Self> {
    ///         Ok(Self { value })
    ///     }
    /// }
    ///
    /// #[pyclass(extends=BaseClass)]
    /// struct SubClass {}
    ///
    /// #[pymethods]
    /// impl SubClass {
    ///     #[new]
    ///     fn new(value: i32) -> PyResult<PyClassInitializer<Self>> {
    ///         let base_init = PyClassInitializer::from(BaseClass::new(value)?);
    ///         Ok(base_init.add_subclass(SubClass {}))
    ///     }
    /// }
    ///
    /// fn main() -> PyResult<()> {
    ///     Python::with_gil(|py| {
    ///         let m = PyModule::new(py, "example")?;
    ///         m.add_class::<SubClass>()?;
    ///         m.add_class::<BaseClass>()?;
    ///
    ///         let instance = m.getattr("SubClass")?.call1((92,))?;
    ///
    ///         // `SubClass` does not have a `value` attribute, but `BaseClass` does.
    ///         let n = instance.getattr("value")?.extract::<i32>()?;
    ///         assert_eq!(n, 92);
    ///
    ///         Ok(())
    ///     })
    /// }
    /// ```
    pub fn add_subclass<S>(self, subclass_value: S) -> PyClassInitializer<S>
    where
        S: PyClass<BaseType = T>,
<<<<<<< HEAD
        S::BaseType: PyClassBaseType<T::Mutability, Initializer = Self>,
=======
        S::BaseType: PyClassBaseType<S::Mutability, Initializer = Self>,
>>>>>>> 6f39deaa
    {
        PyClassInitializer::new(subclass_value, self)
    }

    /// Creates a new PyCell and initializes it.
    #[doc(hidden)]
    pub fn create_cell(self, py: Python) -> PyResult<*mut PyCell<T>>
    where
        T: PyClass,
    {
        unsafe { self.create_cell_from_subtype(py, T::type_object_raw(py)) }
    }

    /// Creates a new PyCell and initializes it given a typeobject `subtype`.
    /// Called by the Python `tp_new` implementation generated by a `#[new]` function in a `#[pymethods]` block.
    ///
    /// # Safety
    /// `subtype` must be a valid pointer to the type object of T or a subclass.
    #[doc(hidden)]
    pub unsafe fn create_cell_from_subtype(
        self,
        py: Python,
        subtype: *mut crate::ffi::PyTypeObject,
    ) -> PyResult<*mut PyCell<T>>
    where
        T: PyClass,
    {
        self.into_new_object(py, subtype).map(|obj| obj as _)
    }
}

impl<T: PyClass> PyObjectInit<T> for PyClassInitializer<T> {
    unsafe fn into_new_object(
        self,
        py: Python,
        subtype: *mut PyTypeObject,
    ) -> PyResult<*mut ffi::PyObject> {
        /// Layout of a PyCellBase after base new has been called, but the borrow flag has not
        /// yet been initialized.
        #[repr(C)]
<<<<<<< HEAD
        struct PartiallyInitializedPyCellBase<T: PyClass> {
            _ob_base: T,
            borrow_flag: MaybeUninit<T::Mutability>,
=======
        struct PartiallyInitializedPyCellBase<T, M: Mutability> {
            _ob_base: T,
            borrow_flag: MaybeUninit<M>,
>>>>>>> 6f39deaa
        }

        /// Layout of a PyCell after base new has been called, but the contents have not yet been
        /// written.
        #[repr(C)]
        struct PartiallyInitializedPyCell<T: PyClass> {
            _ob_base: <T::BaseType as PyClassBaseType<T::Mutability>>::LayoutAsBase,
            contents: MaybeUninit<PyCellContents<T>>,
        }

        let Self { init, super_init } = self;
        let obj = super_init.into_new_object(py, subtype)?;

        // FIXME: Only need to initialize borrow flag once per whole hierarchy
        let base: *mut PartiallyInitializedPyCellBase<T::BaseNativeType, T::Mutability> = obj as _;
        std::ptr::write((*base).borrow_flag.as_mut_ptr(), T::Mutability::new());

        // FIXME: Initialize borrow flag if necessary??
        let cell: *mut PartiallyInitializedPyCell<T> = obj as _;
        std::ptr::write(
            (*cell).contents.as_mut_ptr(),
            PyCellContents {
                value: ManuallyDrop::new(UnsafeCell::new(init)),
                thread_checker: T::ThreadChecker::new(),
                dict: T::Dict::new(),
                weakref: T::WeakRef::new(),
            },
        );
        Ok(obj)
    }

    private_impl! {}
}

impl<T> From<T> for PyClassInitializer<T>
where
    T: PyClass,
    T::BaseType: PyClassBaseType<T::Mutability, Initializer = PyNativeTypeInitializer<T::BaseType>>,
{
    #[inline]
    fn from(value: T) -> PyClassInitializer<T> {
        Self::new(value, PyNativeTypeInitializer(PhantomData))
    }
}

impl<S, B> From<(S, B)> for PyClassInitializer<S>
where
    S: MutablePyClass<BaseType = B>,
    B: MutablePyClass,
    B::BaseType: PyClassBaseType<S::Mutability, Initializer = PyNativeTypeInitializer<B::BaseType>>,
{
    fn from(sub_and_base: (S, B)) -> PyClassInitializer<S> {
        let (sub, base) = sub_and_base;
        PyClassInitializer::from(base).add_subclass(sub)
    }
}

// Implementation used by proc macros to allow anything convertible to PyClassInitializer<T> to be
// the return value of pyclass #[new] method (optionally wrapped in `Result<U, E>`).
impl<T, U> IntoPyCallbackOutput<PyClassInitializer<T>> for U
where
    T: PyClass,
    U: Into<PyClassInitializer<T>>,
{
    #[inline]
    fn convert(self, _py: Python) -> PyResult<PyClassInitializer<T>> {
        Ok(self.into())
    }
}<|MERGE_RESOLUTION|>--- conflicted
+++ resolved
@@ -195,11 +195,7 @@
     pub fn add_subclass<S>(self, subclass_value: S) -> PyClassInitializer<S>
     where
         S: PyClass<BaseType = T>,
-<<<<<<< HEAD
-        S::BaseType: PyClassBaseType<T::Mutability, Initializer = Self>,
-=======
         S::BaseType: PyClassBaseType<S::Mutability, Initializer = Self>,
->>>>>>> 6f39deaa
     {
         PyClassInitializer::new(subclass_value, self)
     }
@@ -240,15 +236,9 @@
         /// Layout of a PyCellBase after base new has been called, but the borrow flag has not
         /// yet been initialized.
         #[repr(C)]
-<<<<<<< HEAD
         struct PartiallyInitializedPyCellBase<T: PyClass> {
             _ob_base: T,
             borrow_flag: MaybeUninit<T::Mutability>,
-=======
-        struct PartiallyInitializedPyCellBase<T, M: Mutability> {
-            _ob_base: T,
-            borrow_flag: MaybeUninit<M>,
->>>>>>> 6f39deaa
         }
 
         /// Layout of a PyCell after base new has been called, but the contents have not yet been
