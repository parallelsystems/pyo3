--- conflicted
+++ resolved
@@ -3,24 +3,15 @@
 
 //! Python GC support
 
-<<<<<<< HEAD
-use crate::{ffi, pyclass::MutablePyClass, AsPyPointer, PyCell, Python};
-=======
-use crate::{ffi, PyCell, PyClass};
->>>>>>> 78efebd9
+use crate::{ffi, pyclass::MutablePyClass, AsPyPointer, PyCell, Python, PyClass};
 use std::os::raw::{c_int, c_void};
 
 pub use crate::impl_::pymethods::{PyTraverseError, PyVisit};
 
 /// GC support
-<<<<<<< HEAD
-pub trait PyGCProtocol<'p>: MutablePyClass {
-    fn __traverse__(&'p self, visit: PyVisit) -> Result<(), PyTraverseError>;
-=======
 #[deprecated(since = "0.16.0", note = "prefer `#[pymethods]` to `#[pyproto]`")]
 pub trait PyGCProtocol<'p>: PyClass {
     fn __traverse__(&'p self, visit: PyVisit<'_>) -> Result<(), PyTraverseError>;
->>>>>>> 78efebd9
     fn __clear__(&'p mut self);
 }
 
